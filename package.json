--- conflicted
+++ resolved
@@ -1,23 +1,4 @@
 {
-<<<<<<< HEAD
-	"name": "vscode-textmate",
-	"description": "VSCode TextMate grammar helpers",
-	"main": "./release/main.js",
-	"typings": "./release/main.d.ts",
-	"scripts": {
-		"benchmark": "node benchmark/benchmark.js",
-		"bundle": "webpack",
-		"compile": "tsc",
-		"inspect": "node out/tests/inspect.js",
-		"prepublishOnly": "tsc && webpack --progress",
-		"tmconvert": "node scripts/tmconvert.js",
-		"version": "npm run compile && npm run test",
-		"postversion": "git push && git push --tags"
-	},
-	"devDependencies": {
-		"@types/node": "^16.6.1"
-	}
-=======
   "name": "vscode-textmate",
   "version": "9.1.0",
   "description": "VSCode TextMate grammar helpers",
@@ -56,5 +37,4 @@
     "webpack": "^5.50.0",
     "webpack-cli": "^4.8.0"
   }
->>>>>>> 167bbbd5
 }