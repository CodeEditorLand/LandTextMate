{
<<<<<<< HEAD
	"name": "vscode-textmate",
	"description": "VSCode TextMate grammar helpers",
	"main": "./release/main.js",
	"typings": "./release/main.d.ts",
=======
	"description": "VSCode TextMate grammar helpers",
	"devDependencies": {
		"@types/node": "^16.6.1"
	},
	"main": "./release/main.js",
	"name": "vscode-textmate",
>>>>>>> afbcfe20
	"scripts": {
		"benchmark": "node benchmark/benchmark.js",
		"bundle": "webpack",
		"compile": "tsc",
		"inspect": "node out/tests/inspect.js",
<<<<<<< HEAD
		"prepublishOnly": "tsc && webpack --progress",
		"tmconvert": "node scripts/tmconvert.js",
		"version": "npm run compile && npm run test",
		"postversion": "git push && git push --tags"
	},
	"devDependencies": {
		"@types/node": "^16.6.1"
	}
=======
		"postversion": "git push && git push --tags",
		"prepublishOnly": "tsc && webpack --progress",
		"tmconvert": "node scripts/tmconvert.js",
		"version": "npm run compile && npm run test"
	},
	"typings": "./release/main.d.ts"
>>>>>>> afbcfe20
}<|MERGE_RESOLUTION|>--- conflicted
+++ resolved
@@ -1,37 +1,19 @@
 {
-<<<<<<< HEAD
-	"name": "vscode-textmate",
-	"description": "VSCode TextMate grammar helpers",
-	"main": "./release/main.js",
-	"typings": "./release/main.d.ts",
-=======
 	"description": "VSCode TextMate grammar helpers",
 	"devDependencies": {
 		"@types/node": "^16.6.1"
 	},
 	"main": "./release/main.js",
 	"name": "vscode-textmate",
->>>>>>> afbcfe20
 	"scripts": {
 		"benchmark": "node benchmark/benchmark.js",
 		"bundle": "webpack",
 		"compile": "tsc",
 		"inspect": "node out/tests/inspect.js",
-<<<<<<< HEAD
-		"prepublishOnly": "tsc && webpack --progress",
-		"tmconvert": "node scripts/tmconvert.js",
-		"version": "npm run compile && npm run test",
-		"postversion": "git push && git push --tags"
-	},
-	"devDependencies": {
-		"@types/node": "^16.6.1"
-	}
-=======
 		"postversion": "git push && git push --tags",
 		"prepublishOnly": "tsc && webpack --progress",
 		"tmconvert": "node scripts/tmconvert.js",
 		"version": "npm run compile && npm run test"
 	},
 	"typings": "./release/main.d.ts"
->>>>>>> afbcfe20
 }